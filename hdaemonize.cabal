--- conflicted
+++ resolved
@@ -18,9 +18,6 @@
 Tested-With: GHC == 7.6.3, GHC == 7.8.4, GHC == 7.10.3, GHC == 8.0.1
 
 Library
-<<<<<<< HEAD
-  Build-Depends:	base >= 4 && < 5, bytestring, unix, hsyslog, extensible-exceptions, filepath, mtl
-=======
   Build-Depends:    base >= 4 && < 5
                   , bytestring
                   , unix
@@ -28,17 +25,12 @@
                   , extensible-exceptions
                   , filepath
                   , mtl
->>>>>>> 493a057b
   Exposed-modules:      System.Posix.Daemonize
   if impl(ghc > 6.12)
       Ghc-Options:      -Wall -fno-warn-unused-do-bind -fno-warn-type-defaults -fno-warn-name-shadowing
   else
-<<<<<<< HEAD
-      Ghc-Options:      -Wall -fno-warn-type-defaults -fno-warn-name-shadowing
-=======
       Ghc-Options:      -Wall -fno-warn-type-defaults -fno-warn-name-shadowing
 
 source-repository head
   type:     git
-  location: https://github.com/greydot/hdaemonize.git
->>>>>>> 493a057b
+  location: https://github.com/greydot/hdaemonize.git