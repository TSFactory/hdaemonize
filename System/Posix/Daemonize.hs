--- conflicted
+++ resolved
@@ -1,26 +1,13 @@
-<<<<<<< HEAD
-{-# LANGUAGE OverloadedStrings, RankNTypes #-}
-=======
 {-# LANGUAGE CPP #-}
 {-# LANGUAGE OverloadedStrings #-}
 {-# LANGUAGE RankNTypes #-}
->>>>>>> 493a057b
 module System.Posix.Daemonize (
   -- * Simple daemonization
   daemonize,
   -- * Building system services
-<<<<<<< HEAD
   serviced, ServiceAction(..), servicedNoArgs, CreateDaemon(..), simpleDaemon,
   -- * Intradaemon utilities
   fatalError, exitCleanly
-#if MIN_VERSION_hsyslog(4,0,0)
-  , SyslogFn
-#endif
-=======
-  serviced, CreateDaemon(..), simpleDaemon,
-  -- * Intradaemon utilities
-  fatalError, exitCleanly
->>>>>>> 493a057b
   -- * An example
   --
   -- | Here is an example of a full program which writes a message to
@@ -31,10 +18,7 @@
   -- first one, then delays for the rest and eventually writes a line
   -- about how many times it has seen it.
   --
-<<<<<<< HEAD
-=======
   -- > {-# LANGUAGE OverloadedStrings #-}
->>>>>>> 493a057b
   -- > module Main where
   -- >
   -- > import System.Posix.Daemonize (CreateDaemon(..), serviced, simpleDaemon)
@@ -53,11 +37,7 @@
   -- > stillAliveMain _ = do
   -- >   installHandler sigHUP (Catch taunt) (Just fullSignalSet)
   -- >   forever $ do threadDelay (10^6)
-<<<<<<< HEAD
-  -- >                syslog Notice "I'm still alive!"
-=======
   -- >                syslog DAEMON Notice "I'm still alive!"
->>>>>>> 493a057b
   -- >
   -- > taunt :: IO ()
   -- > taunt = syslogUnsafe DAEMON Notice "I sneeze in your general direction, you and your SIGHUP."
@@ -89,19 +69,8 @@
 import System.Environment
 import System.Exit
 import System.Posix
-<<<<<<< HEAD
-#if MIN_VERSION_hsyslog(4,0,0)
-import System.Posix.Syslog (withSyslog, SyslogConfig(..), Option(..),Priority(..),Facility(..), PriorityMask(..), SyslogFn)
-#else
-import System.Posix.Syslog (withSyslog,Option(..),Priority(..),Facility(..),syslog)
-#endif
-import System.FilePath.Posix (joinPath)
-import Data.Maybe (isNothing, fromMaybe, fromJust)
-import qualified Data.ByteString.Char8 as B8
-=======
 import System.Posix.Syslog (withSyslog,SyslogConfig(..),Option(..),Priority(..),PriorityMask(..),Facility(..),syslogUnsafe)
 import System.FilePath.Posix (joinPath)
->>>>>>> 493a057b
 
 syslog :: Priority -> ByteString -> IO ()
 syslog = syslogUnsafe DAEMON
@@ -126,27 +95,14 @@
 -- which does nothing until killed.
 
 daemonize :: IO () -> IO ()
-<<<<<<< HEAD
-daemonize program =
-
-  do setFileCreationMask 0
-     forkProcess p
-     exitImmediately ExitSuccess
-
-=======
 daemonize program = do
         setFileCreationMask 0
         forkProcess p
         exitImmediately ExitSuccess
->>>>>>> 493a057b
     where
       p  = do createSession
               forkProcess p'
               exitImmediately ExitSuccess
-<<<<<<< HEAD
-
-=======
->>>>>>> 493a057b
       p' = do changeWorkingDirectory "/"
               closeFileDescriptors
               blockSignal sigHUP
@@ -192,7 +148,6 @@
 
 serviced :: CreateDaemon a -> IO ()
 serviced daemon = do
-<<<<<<< HEAD
   args <- getArgs
   let maybeAction = case args of
         ["start"] -> Just ServiceActionStart
@@ -222,64 +177,33 @@
 -- or as a regular console application.
 servicedNoArgs :: ServiceAction -> CreateDaemon a -> IO ()
 servicedNoArgs action daemon = do
-  systemName <- getProgName
-  let daemon' = daemon { name = if isNothing (name daemon)
-                                then Just systemName else name daemon }
-  process daemon' action
-    where
-#if MIN_VERSION_hsyslog(4,0,0)
-      program' daemon = withSyslog (SyslogConfig (B8.pack . fromJust $ name daemon) (syslogOptions daemon) DAEMON NoMask) $ \syslog ->
-#elif MIN_VERSION_hsyslog(2,0,0)
-      program' daemon = withSyslog (fromJust $ name daemon) (syslogOptions daemon) DAEMON [] $
-#else
-      program' daemon = withSyslog (fromJust $ name daemon) (syslogOptions daemon) DAEMON $
-#endif
-                      do let log = syslog DAEMON Notice . B8.pack
-=======
         systemName <- getProgName
         let daemon' = daemon { name = if isNothing (name daemon)
                                         then Just systemName else name daemon }
-        args <- getArgs
-        process daemon' args
+        process daemon' action
     where
       program' daemon = withSyslog (SyslogConfig (ByteString.pack $ fromJust $ name daemon) (syslogOptions daemon) DAEMON NoMask) $ \_ ->
                       do let log = syslog Notice
->>>>>>> 493a057b
                          log "starting"
                          pidWrite daemon
                          privVal <- privilegedAction daemon
                          dropPrivileges daemon
-<<<<<<< HEAD
-                         forever syslog $ program daemon syslog privVal
-=======
                          forever $ program daemon privVal
->>>>>>> 493a057b
 
       process daemon ServiceActionStart = pidExists daemon >>= f where
           f True  = do error "PID file exists. Process already running?"
                        exitImmediately (ExitFailure 1)
           f False = daemonize (program' daemon)
 
-<<<<<<< HEAD
       process daemon ServiceActionStop  =
-=======
-      process daemon ["stop"]  =
->>>>>>> 493a057b
           do pid <- pidRead daemon
              case pid of
                Nothing  -> pass
                Just pid ->
-<<<<<<< HEAD
-                   (do whenM (pidLive pid) $
-                            do signalProcess sigTERM pid
-                               usleep (10^3)
-                               wait (killWait daemon) pid)
-=======
                    whenM (pidLive pid)
                             (do signalProcess sigTERM pid
                                 usleep (10^3)
                                 wait (killWait daemon) pid)
->>>>>>> 493a057b
                    `finally`
                    removeLink (pidFile daemon)
 
@@ -320,7 +244,7 @@
   privilegedAction :: IO a, -- ^ An action to be run as root, before
                             -- permissions are dropped, e.g., binding
                             -- a trusted port.
-  program :: SyslogFn -> a -> IO (),
+  program :: a -> IO (),
                          -- ^ The actual guts of the daemon, more or less
                          -- the @main@ function.  Its argument is the result
                          -- of running 'privilegedAction' before dropping
@@ -392,15 +316,6 @@
 
 {- implementation -}
 
-<<<<<<< HEAD
-forever :: SyslogFn -> IO () -> IO ()
-forever syslog program =
-    program `catch` restart where
-        restart :: SomeException -> IO ()
-        restart e =
-            do syslog DAEMON Error (B8.pack $ "unexpected exception: " ++ show e)
-               syslog DAEMON Error "restarting in 5 seconds"
-=======
 forever :: IO () -> IO ()
 forever program =
     program `catch` restart where
@@ -408,9 +323,8 @@
         restart e =
             do syslog Error $ ByteString.pack ("unexpected exception: " ++ show e)
                syslog Error "restarting in 5 seconds"
->>>>>>> 493a057b
                usleep (5 * 10^6)
-               forever syslog program
+               forever program
 
 closeFileDescriptors :: IO ()
 closeFileDescriptors =
@@ -423,24 +337,16 @@
 
 getGroupID :: String -> IO (Maybe GroupID)
 getGroupID group =
-<<<<<<< HEAD
-    try (fmap groupID (getGroupEntryForName group)) >>= return . f where
-=======
         f <$> try (fmap groupID (getGroupEntryForName group))
     where
->>>>>>> 493a057b
         f :: Either IOException GroupID -> Maybe GroupID
         f (Left _)    = Nothing
         f (Right gid) = Just gid
 
 getUserID :: String -> IO (Maybe UserID)
 getUserID user =
-<<<<<<< HEAD
-    try (fmap userID (getUserEntryForName user)) >>= return . f where
-=======
         f <$> try (fmap userID (getUserEntryForName user))
     where
->>>>>>> 493a057b
         f :: Either IOException UserID -> Maybe UserID
         f (Left _)    = Nothing
         f (Right uid) = Just uid
@@ -451,13 +357,8 @@
        Just gd <- getGroupID "daemon"
        let targetUser = fromMaybe (fromJust $ name daemon) (user daemon)
            targetGroup = fromMaybe (fromJust $ name daemon) (group daemon)
-<<<<<<< HEAD
-       u       <- fmap (maybe ud id) $ getUserID targetUser
-       g       <- fmap (maybe gd id) $ getGroupID targetGroup
-=======
        u <- fromMaybe ud <$> getUserID targetUser
        g <- fromMaybe gd <$> getGroupID targetGroup
->>>>>>> 493a057b
        setGroupID g
        setUserID u
 
@@ -491,22 +392,16 @@
 -- is to write an error to the log and die messily, use fatalError.
 -- This is a good candidate for things like not being able to find
 -- configuration files on startup.
-<<<<<<< HEAD
-fatalError :: MonadIO m => SyslogFn -> String -> m a
-fatalError syslog msg = liftIO $ do
-  syslog DAEMON Error . B8.pack $ "Terminating from error: " ++ msg
-=======
 fatalError :: MonadIO m => String -> m a
 fatalError msg = liftIO $ do
   syslog Error $ ByteString.pack $ "Terminating from error: " ++ msg
->>>>>>> 493a057b
   exitImmediately (ExitFailure 1)
   undefined -- You will never reach this; it's there to make the type checker happy
 
 -- | Use this function when the daemon should terminate normally.  It
 -- logs a message, and exits with status 0.
-exitCleanly :: MonadIO m => SyslogFn -> m a
-exitCleanly syslog = liftIO $ do
-  syslog DAEMON Notice "Exiting."
+exitCleanly :: MonadIO m => m a
+exitCleanly = liftIO $ do
+  syslog Notice "Exiting."
   exitImmediately ExitSuccess
   undefined -- You will never reach this; it's there to make the type checker happy